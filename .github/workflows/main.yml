# Automatically build binary wheels and source packages.
name: cibuildwheel

# Build on every branch push, tag push, and pull request change.
on: [push, pull_request]

env:
<<<<<<< HEAD
  CIBW_BUILD: "cp36-* cp37-* cp38-* cp39-* cp310-* pp37-*"
=======
  CIBW_BUILD: cp36-* cp37-* cp38-* cp39-* cp310-* pp37-* pp38-*
  CIBW_TEST_COMMAND: python {project}/tests/test_zstd.py
>>>>>>> cc5db9d8

jobs:
  # Run test on Ubuntu/macOS/Windows for every commit
  run_test:
    name: Test on ${{ matrix.platform }}
    runs-on: ${{ matrix.platform }}

    strategy:
      matrix:
        platform: [ubuntu-latest, macos-latest, windows-latest]

    steps:
      - uses: actions/checkout@v2
      - uses: actions/setup-python@v2

      - name: Run test
        run: |
          python setup.py install --warning-as-error
          python tests/test_zstd.py

  # Run test on PyPy for every commit
  test_on_pypy:
    name: Test on ${{ matrix.py }}
    runs-on: ubuntu-latest

    strategy:
      matrix:
        py: ['pypy-3.6', 'pypy-3.7', 'pypy-3.8']

    steps:
      - uses: actions/checkout@v2
      - uses: actions/setup-python@v2
        with:
          python-version: ${{ matrix.py }}

      - name: Build & test
        run: |
          sudo apt-get install -q -y zstd libzstd1 libzstd-dev
          python setup.py --dynamic-link-zstd install
          python tests/test_zstd.py

  # Build Linux/macOS/Windows wheels
  build_wheels:
    name: Build wheels on ${{ matrix.platform }}
    if: github.event_name == 'push' && startsWith(github.event.ref, 'refs/heads/release')
    runs-on: ${{ matrix.platform }}

    strategy:
      matrix:
        platform: [ubuntu-latest, macos-latest, windows-latest]

    env:
      # generate manylinux2014_x86_64 wheels
      CIBW_MANYLINUX_X86_64_IMAGE: manylinux2014
      CIBW_MANYLINUX_PYPY_X86_64_IMAGE: manylinux2014
      # generate manylinux1_i686 wheels
      CIBW_MANYLINUX_I686_IMAGE: manylinux2014
      CIBW_MANYLINUX_PYPY_I686_IMAGE: manylinux2014
      # macOS archs
      CIBW_ARCHS_MACOS: "x86_64 arm64"

    steps:
      - uses: actions/checkout@v2
      - uses: actions/setup-python@v2

      - name: Install cibuildwheel & build wheels
        run: |
          python -m pip install -U cibuildwheel
          python -m cibuildwheel --output-dir wheelhouse

      - name: Upload wheels
        uses: actions/upload-artifact@v2
        with:
          name: pyzstd-files
          path: wheelhouse/*.whl

  # Build source distribution & manylinux1_x86_64 wheels
  build_in_manylinux2010:
    name: Build in manylinux2010 environment
    if: github.event_name == 'push' && startsWith(github.event.ref, 'refs/heads/release')
    runs-on: ubuntu-latest

    env:
      # generate manylinux1_x86_64 wheels
      CIBW_MANYLINUX_X86_64_IMAGE: manylinux2010
      CIBW_MANYLINUX_PYPY_X86_64_IMAGE: manylinux2010
      CIBW_ARCHS_LINUX: x86_64

    steps:
      - uses: actions/checkout@v2
      - uses: actions/setup-python@v2

      - name: Build source distribution & wheels
        run: |
          python setup.py sdist --formats=gztar
          python -m pip install -U cibuildwheel
          python -m cibuildwheel --output-dir wheelhouse

      - name: Upload source distribution
        uses: actions/upload-artifact@v2
        with:
          name: pyzstd-files
          path: dist/*.tar.gz

      - name: Upload manylinux1_x86_64
        uses: actions/upload-artifact@v2
        with:
          name: pyzstd-files
          path: wheelhouse/*.whl

  # Build aarch64/ppc64le/s390x wheels
  build_arch_wheels:
    name: Build ${{ matrix.arch }} wheels
    if: github.event_name == 'push' && startsWith(github.event.ref, 'refs/heads/release')
    runs-on: ubuntu-latest

    strategy:
      matrix:
        arch: [aarch64, ppc64le, s390x]
        skip_image: ["*musllinux*", "*manylinux*"]

    env:
      CIBW_ARCHS: ${{ matrix.arch }}
<<<<<<< HEAD
=======
      CIBW_SKIP:  ${{ matrix.skip_image }}
>>>>>>> cc5db9d8

    steps:
      - uses: actions/checkout@v2
      - uses: actions/setup-python@v2

      - name: Set up QEMU
        uses: docker/setup-qemu-action@v1

      - name: Install cibuildwheel & build wheels
        run: |
          python -m pip install -U cibuildwheel
          python -m cibuildwheel --output-dir wheelhouse

      - name: Upload ${{ matrix.arch }} wheels
        uses: actions/upload-artifact@v2
        with:
          name: pyzstd-files
          path: wheelhouse/*.whl

  # If the head commit message contains '<more-tests>', run test on
  # armv6/armv7/aarch64/ppc64le/s390x architectures.
  test_on_arches:
    name: Test on ${{ matrix.distro }} ${{ matrix.arch }}
    if: github.event_name == 'push' && contains(github.event.head_commit.message, '<more-tests>')
    runs-on: ubuntu-latest

    strategy:
      matrix:
        arch: [armv6, armv7, aarch64, ppc64le, s390x]
        distro: [bullseye]  # Debian 11

    steps:
      - uses: actions/checkout@v2

      - uses: uraimo/run-on-arch-action@v2.1.1
        name: Build & run test
        with:
          arch: ${{ matrix.arch }}
          distro: ${{ matrix.distro }}

          install: |
            apt-get update -q -y
            apt-get install -q -y python3 python3-dev python3-pip build-essential gcc

          run: |
            python3 -c "import platform;print('Machine type:', platform.machine())"
            python3 setup.py install --warning-as-error
            python3 tests/test_zstd.py

  # If the head commit message contains '<more-tests>', test on
  # minimum version of CPython.
  test_on_minimum_cpython:
    name: Test on minimum version of CPython
    if: github.event_name == 'push' && contains(github.event.head_commit.message, '<more-tests>')
    runs-on: ubuntu-latest

    steps:
      - uses: actions/checkout@v2
      - uses: actions/setup-python@v2
        with:
          python-version: '3.5'

      - name: Run test
        run: |
          python setup.py install --warning-as-error
          python tests/test_zstd.py

  # Upload to PyPI
  upload_pypi:
    name: Publish to PyPI
    needs: [build_wheels, build_in_manylinux2010, build_arch_wheels]
    runs-on: ubuntu-latest

    steps:
      - uses: actions/download-artifact@v2
        with:
          name: pyzstd-files
          path: dist

      - name: Upload to PyPI
        uses: pypa/gh-action-pypi-publish@master
        with:
          user: __token__
          password: ${{ secrets.PYPI_TOKEN }}
          skip_existing: true
          verbose: true<|MERGE_RESOLUTION|>--- conflicted
+++ resolved
@@ -5,12 +5,8 @@
 on: [push, pull_request]
 
 env:
-<<<<<<< HEAD
-  CIBW_BUILD: "cp36-* cp37-* cp38-* cp39-* cp310-* pp37-*"
-=======
   CIBW_BUILD: cp36-* cp37-* cp38-* cp39-* cp310-* pp37-* pp38-*
   CIBW_TEST_COMMAND: python {project}/tests/test_zstd.py
->>>>>>> cc5db9d8
 
 jobs:
   # Run test on Ubuntu/macOS/Windows for every commit
@@ -134,10 +130,7 @@
 
     env:
       CIBW_ARCHS: ${{ matrix.arch }}
-<<<<<<< HEAD
-=======
       CIBW_SKIP:  ${{ matrix.skip_image }}
->>>>>>> cc5db9d8
 
     steps:
       - uses: actions/checkout@v2

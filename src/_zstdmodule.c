--- conflicted
+++ resolved
@@ -1661,10 +1661,10 @@
 static PyType_Spec zstdcompressor_type_spec = {
     .name = "_zstd.ZstdCompressor",
     .basicsize = sizeof(ZstdCompressor),
-    /* Calling PyType_GetModuleState_pypi() on a subclass is not safe.
+    /* Calling PyType_GetModuleState() on a subclass is not safe.
        zstdcompressor_type_spec does not have Py_TPFLAGS_BASETYPE flag
        which prevents to create a subclass.
-       So calling PyType_GetModuleState_pypi() in this file is always safe. */
+       So calling PyType_GetModuleState() in this file is always safe. */
     .flags = Py_TPFLAGS_DEFAULT,
     .slots = zstdcompressor_slots,
 };
@@ -1797,10 +1797,10 @@
 static PyType_Spec richmem_zstdcompressor_type_spec = {
     .name = "_zstd.RichMemZstdCompressor",
     .basicsize = sizeof(ZstdCompressor),
-    /* Calling PyType_GetModuleState_pypi() on a subclass is not safe.
+    /* Calling PyType_GetModuleState() on a subclass is not safe.
        zstdcompressor_type_spec does not have Py_TPFLAGS_BASETYPE flag
        which prevents to create a subclass.
-       So calling PyType_GetModuleState_pypi() in this file is always safe. */
+       So calling PyType_GetModuleState() in this file is always safe. */
     .flags = Py_TPFLAGS_DEFAULT,
     .slots = richmem_zstdcompressor_slots,
 };
@@ -2351,10 +2351,6 @@
 static PyType_Spec ZstdDecompressor_type_spec = {
     .name = "_zstd.ZstdDecompressor",
     .basicsize = sizeof(ZstdDecompressor),
-<<<<<<< HEAD
-    /* Calling PyType_GetModuleState_pypi() on a subclass is not safe.
-       zstddecompressor_type_spec does not have Py_TPFLAGS_BASETYPE flag
-=======
     /* Calling PyType_GetModuleState() on a subclass is not safe.
        ZstdDecompressor_type_spec does not have Py_TPFLAGS_BASETYPE flag
        which prevents to create a subclass.
@@ -2433,9 +2429,8 @@
     .basicsize = sizeof(ZstdDecompressor),
     /* Calling PyType_GetModuleState() on a subclass is not safe.
        EndlessZstdDecompressor_type_spec does not have Py_TPFLAGS_BASETYPE flag
->>>>>>> cff23c0c
        which prevents to create a subclass.
-       So calling PyType_GetModuleState_pypi() in this file is always safe. */
+       So calling PyType_GetModuleState() in this file is always safe. */
     .flags = Py_TPFLAGS_DEFAULT,
     .slots = EndlessZstdDecompressor_slots,
 };
